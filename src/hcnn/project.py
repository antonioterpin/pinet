"""Flax implementation of the projection layer."""

from functools import partial

import jax
from jax import numpy as jnp

from equilibration import ruiz_equilibration
from hcnn.constraints.affine_equality import EqualityConstraint
from hcnn.constraints.affine_inequality import AffineInequalityConstraint
from hcnn.constraints.box import BoxConstraint
from hcnn.constraints.constraint_parser import ConstraintParser
from hcnn.solver.admm import (
    build_iteration_step,
    build_iteration_step_vAb,
    build_iteration_step_vb,
)


# TODO: During inference, it would be nice to
#       implement some constraint violation checking to reduce runtime.
# TODO: Make the output of project more consistent.
#       For single constraints the output is an array.
#       For parsed/multiple constraints the output is a tuple.
# TODO: Remove the __call__ method, and maybe rename the currently
#   used `call` method to something else, e.g., project.
# TODO: Remove the interpolation value. This should be done on the NN layer.
# TODO: When using var_A, we should rename the Apinv argument that is passed around
# to something that generically represents a factorization of A.
# TODO: Break down the iteration vjps, so they
#   do not have to be computed every time we back prop.
#   It does not seem to be taking very long so
#   maybe we can leave this for a later stage.
class Project:
    """Projection layer implemented via iterative projections."""

    eq_constraint: EqualityConstraint = None
    ineq_constraint: AffineInequalityConstraint = None
    box_constraint: BoxConstraint = None
    unroll: bool = False

    def __init__(
        self,
        eq_constraint: EqualityConstraint = None,
        ineq_constraint: AffineInequalityConstraint = None,
        box_constraint: BoxConstraint = None,
        unroll: bool = False,
        equilibrate: dict = {
            "max_iter": 0,
            "tol": 1e-3,
            "ord": 2.0,
            "col_scaling": False,
            "update_mode": "Gauss",
            "safeguard": False,
        },
    ):
        """Initialize projection layer.

        Args:
            eq_constraint (EqualityConstraint): Equality constraint.
            ineq_constraint (AffineInequalityConstraint): Inequality constraint.
            box_constraint (BoxConstraint): Box constraint.
            sigma (float): ADMM scaling parameter.
            omega (float): ADMM relaxation parameter.
            unroll (bool): Use loop unrolling for backpropagation.
            equilibrate (dict): Dictionary with equilibration parameters.
        """
        self.eq_constraint = eq_constraint
        self.ineq_constraint = ineq_constraint
        self.box_constraint = box_constraint
        self.unroll = unroll
        self.equilibrate = equilibrate
        self.setup()

    def setup(self):
        """Setup the projection layer."""
        self.constraints = [
            c
            for c in (self.eq_constraint, self.box_constraint, self.ineq_constraint)
            if c
        ]
        n_constraints = len(self.constraints)
        assert n_constraints > 0, "At least one constraint must be provided."
        self.n_constraints = n_constraints
        self.dim = self.constraints[0].dim
        # Costraints need to be parsed
        if self.ineq_constraint is not None or self.n_constraints > 1:
            if self.ineq_constraint is not None:
                self.dim_lifted = self.dim + self.ineq_constraint.n_constraints
            else:
                self.dim_lifted = self.dim
            parser = ConstraintParser(
                eq_constraint=self.eq_constraint,
                ineq_constraint=self.ineq_constraint,
                box_constraint=self.box_constraint,
            )
            self.lifted_eq_constraint, self.lifted_box_constraint = parser.parse(
                method=None
            )
            # Only equilibrate when we have a single A
            if (
                not self.lifted_eq_constraint.var_A
                and self.lifted_eq_constraint.A.shape[0] == 1
            ):
                scaled_A, d_r, d_c = ruiz_equilibration(
                    self.lifted_eq_constraint.A[0],
                    self.equilibrate["max_iter"],
                    self.equilibrate["tol"],
                    self.equilibrate["ord"],
                    self.equilibrate["col_scaling"],
                    self.equilibrate["update_mode"],
                    self.equilibrate["safeguard"],
                )
                self.d_r = d_r.reshape(1, -1, 1)
                self.d_c = d_c.reshape(1, -1, 1)
                # Update A in lifted equality and setup projection
                self.lifted_eq_constraint.A = scaled_A.reshape(
                    1,
                    self.lifted_eq_constraint.A.shape[1],
                    self.lifted_eq_constraint.A.shape[2],
                )
                self.lifted_eq_constraint.method = "pinv"
                self.lifted_eq_constraint.setup()
                # Scale the equality RHS
                self.lifted_eq_constraint.b = self.lifted_eq_constraint.b * self.d_r
                # Scale the lifted box constraints
                self.lifted_box_constraint.upper_bound = (
                    self.lifted_box_constraint.upper_bound
                    / self.d_c[:, self.lifted_box_constraint.mask, :]
                )
                self.lifted_box_constraint.lower_bound = (
                    self.lifted_box_constraint.lower_bound
                    / self.d_c[:, self.lifted_box_constraint.mask, :]
                )
            else:
                # TODO: Think if it makes sense to do equilibration for variable A
                n_ineq = (
                    self.ineq_constraint.n_constraints
                    if self.ineq_constraint is not None
                    else 0
                )
                self.d_r = jnp.ones((1, self.eq_constraint.n_constraints + n_ineq, 1))
                self.d_c = jnp.ones((1, self.dim_lifted, 1))
                self.lifted_eq_constraint.method = "pinv"
                self.lifted_eq_constraint.setup()

            # Equality constraint has variable A
            if self.lifted_eq_constraint.var_A:
                self.step_iteration, self.step_final = build_iteration_step_vAb(
                    self.lifted_eq_constraint,
                    self.lifted_box_constraint,
                    self.dim,
                )
                self._project = jax.jit(
                    self._project_general_vAb, static_argnames=["n_iter"]
                )
            # Equality constraint has variable b
            elif self.lifted_eq_constraint.var_b:
                self.step_iteration, self.step_final = build_iteration_step_vb(
                    self.lifted_eq_constraint,
                    self.lifted_box_constraint,
                    self.dim,
<<<<<<< HEAD
=======
                    self.d_c[:, : self.dim, :],
                    self.sigma,
                    self.omega,
>>>>>>> 2ed3a9e5
                )
                if self.unroll:
                    self._project = jax.jit(
                        partial(
                            _project_general_vb,
                            self.step_iteration,
                            self.step_final,
                            self.dim_lifted,
<<<<<<< HEAD
=======
                            self.d_r,
                            self.d_c,
                            x,
                            b,
                            interpolation_value,
                            n_iter,
>>>>>>> 2ed3a9e5
                        ),
                        static_argnames=["n_iter"],
                    )
                else:
                    self._project = jax.jit(
                        partial(
                            _project_general_vb_custom,
                            self.step_iteration,
                            self.step_final,
                            self.dim_lifted,
                            self.d_r,
                            self.d_c,
                        ),
                        static_argnames=["n_iter", "n_iter_bwd", "fpi"],
                    )
            # Equality constraint does not vary
            else:
                self.step_iteration, self.step_final = build_iteration_step(
                    self.lifted_eq_constraint,
                    self.lifted_box_constraint,
                    self.dim,
<<<<<<< HEAD
=======
                    self.d_c[:, : self.dim, :],
                    self.sigma,
                    self.omega,
>>>>>>> 2ed3a9e5
                )
                if self.unroll:
                    self._project = jax.jit(
                        partial(
                            _project_general,
                            self.step_iteration,
                            self.step_final,
                            self.dim_lifted,
<<<<<<< HEAD
=======
                            self.d_r,
                            self.d_c,
>>>>>>> 2ed3a9e5
                        ),
                        static_argnames=["n_iter"],
                    )
                else:
                    self._project = jax.jit(
                        partial(
                            _project_general_custom,
                            self.step_iteration,
                            self.step_final,
                            self.dim_lifted,
                            self.d_r,
                            self.d_c,
                        ),
                        static_argnames=["n_iter", "n_iter_bwd", "fpi"],
                    )

        else:
            self.single_constraint = self.constraints[0]
            if self.eq_constraint is not None:
                if self.eq_constraint.var_A:
                    self._project = jax.jit(self._project_single_vAb)
                elif self.eq_constraint.var_b:
                    self._project = jax.jit(self._project_single_vb)
                else:
                    self._project = jax.jit(self._project_single)
            else:
                self._project = jax.jit(self._project_single)

        # jit correctly the call method
        self.call = self._project

    def cv(self, x):
        """Compute the constraint violation.

        If there are equality constraints that have variable A or b,
        then these should be changed accordingly before calling.

        Args:
            x (jnp.ndarray): Point to be evaluated.
        """
        x = x.reshape(x.shape[0], x.shape[1], 1)
        cv = jnp.zeros((x.shape[0], 1, 1))
        for c in self.constraints:
            if c is not None:
                cv = jnp.maximum(cv, c.cv(x))

        return cv

    def _project_general_vAb(
        self,
        y0: jnp.ndarray,
        x: jnp.ndarray,
        b: jnp.ndarray,
        A: jnp.ndarray,
        interpolation_value: float = 0,
        n_iter: int = 0,
    ) -> jnp.ndarray:
        # First write in lifted formulation
        b_lifted = jnp.concatenate(
            [
                b,
                jnp.zeros(shape=(b.shape[0], self.ineq_constraint.n_constraints, 1)),
            ],
            axis=1,
        )
        if self.lifted_eq_constraint.method == "pinv":
            if self.ineq_constraint is not None or self.n_constraints > 1:
                parser = ConstraintParser(
                    eq_constraint=EqualityConstraint(A, b, method="pinv"),
                    ineq_constraint=self.ineq_constraint,
                    box_constraint=self.box_constraint,
                )
                lifted_eq_constraint, _ = parser.parse(method="pinv")
        else:
            assert False

        y = y0
        y, _ = jax.lax.scan(
            lambda y, _: (
                self.step_iteration(
                    y,
                    x.reshape((x.shape[0], x.shape[1], 1)),
                    b_lifted,
                    lifted_eq_constraint.A,
                    lifted_eq_constraint.Apinv,
                ),
                None,
            ),
            y,
            None,
            length=n_iter,
        )
        y = self.step_final(
            y, b_lifted, lifted_eq_constraint.A, lifted_eq_constraint.Apinv
        ).reshape(x.shape)
        return interpolation_value * x + (1 - interpolation_value) * y

    def _project_single(
        self, x: jnp.ndarray, interpolation_value: float = 0, _: int = 0
    ) -> jnp.ndarray:
        y = self.single_constraint.project(
            x.reshape((x.shape[0], x.shape[1], 1))
        ).reshape(x.shape)
        return interpolation_value * x + (1 - interpolation_value) * y

    def _project_single_vb(
        self, x: jnp.ndarray, b: jnp.ndarray, interpolation_value: float = 0, _: int = 0
    ) -> jnp.ndarray:
        y = self.single_constraint.project(
            x.reshape((x.shape[0], x.shape[1], 1)), b
        ).reshape(x.shape)
        return interpolation_value * x + (1 - interpolation_value) * y

    def _project_single_vAb(
        self,
        x: jnp.ndarray,
        b: jnp.ndarray,
        A: jnp.ndarray,
        interpolation_value: float = 0,
        _: int = 0,
    ) -> jnp.ndarray:
        if self.eq_constraint.method == "pinv":
            Apinv = jnp.linalg.pinv(A)
        else:
            assert False
        y = self.single_constraint.project(
            x.reshape((x.shape[0], x.shape[1], 1)), b, A, Apinv
        ).reshape(x.shape)
        return interpolation_value * x + (1 - interpolation_value) * y

    def get_init(self, x: jnp.ndarray) -> jnp.ndarray:
        """Returns a zero initial value for the governing sequence.

        Args:
            x (jnp.ndarray): Point to be projected data.

        Returns:
            jnp.ndarray: Initial value for the governing sequence.
        """
        return jnp.zeros((x.shape[0], self.dim_lifted, 1))


# Project general
def _project_general(
    step_iteration,
    step_final,
    dim_lifted: int,
<<<<<<< HEAD
    y0: jnp.ndarray,
=======
    d_r: jnp.ndarray,
    d_c: jnp.ndarray,
>>>>>>> 2ed3a9e5
    x: jnp.ndarray,
    interpolation_value: float = 0,
    sigma: float = 1.0,
    omega: float = 1.7,
    n_iter: int = 0,
) -> jnp.ndarray:
    y = y0
    y, _ = jax.lax.scan(
        lambda y, _: (
            step_iteration(y, x.reshape((x.shape[0], x.shape[1], 1)), sigma, omega),
            None,
        ),
        y,
        None,
        length=n_iter,
    )
    y_aux = y
    # Unscale and reshape the output
    y = (step_final(y)[:, : x.shape[1], :] * d_c[:, : x.shape[1], :]).reshape(x.shape)
    return interpolation_value * x + (1 - interpolation_value) * y, y_aux


<<<<<<< HEAD
@partial(jax.custom_vjp, nondiff_argnums=[0, 1, 2, 8, 9, 10])
=======
@partial(jax.custom_vjp, nondiff_argnums=[0, 1, 2, 7, 8, 9])
>>>>>>> 2ed3a9e5
def _project_general_custom(
    step_iteration,
    step_final,
    dim_lifted: int,
<<<<<<< HEAD
    y0: jnp.ndarray,
=======
    d_r: jnp.ndarray,
    d_c: jnp.ndarray,
>>>>>>> 2ed3a9e5
    x: jnp.ndarray,
    interpolation_value: float = 0,
    sigma: float = 1.0,
    omega: float = 1.7,
    n_iter: int = 0,
    n_iter_bwd: int = 5,
    fpi: bool = False,
):
    return _project_general(
<<<<<<< HEAD
        step_iteration,
        step_final,
        dim_lifted,
        y0,
        x,
        interpolation_value,
        sigma,
        omega,
        n_iter,
=======
        step_iteration, step_final, dim_lifted, d_r, d_c, x, interpolation_value, n_iter
>>>>>>> 2ed3a9e5
    )


def _project_general_fwd(
    step_iteration,
    step_final,
    dim_lifted: int,
<<<<<<< HEAD
    y0: jnp.ndarray,
=======
    d_r: jnp.ndarray,
    d_c: jnp.ndarray,
>>>>>>> 2ed3a9e5
    x: jnp.ndarray,
    interpolation_value: float = 0,
    sigma: float = 1.0,
    omega: float = 1.7,
    n_iter: int = 0,
    n_iter_bwd: int = 5,
    fpi: bool = False,
):
    y, y_aux = _project_general_custom(
        step_iteration,
        step_final,
        dim_lifted,
<<<<<<< HEAD
        y0,
=======
        d_r,
        d_c,
>>>>>>> 2ed3a9e5
        x,
        interpolation_value,
        sigma,
        omega,
        n_iter,
        n_iter_bwd,
        fpi,
    )
<<<<<<< HEAD
    return (y, y_aux), (y_aux, x.reshape((x.shape[0], x.shape[1], 1)), sigma, omega)
=======
    return (y, y_aux), (y_aux, x.reshape((x.shape[0], x.shape[1], 1)), d_r, d_c)
>>>>>>> 2ed3a9e5


def _project_general_bwd(
    step_iteration, step_final, dim_lifted, n_iter, n_iter_bwd, fpi, res, g
):
<<<<<<< HEAD
    aux_proj, xproj, sigma, omega = res
    _, iteration_vjp = jax.vjp(
        lambda xx: step_iteration(xx, xproj, sigma, omega), aux_proj
    )
    _, iteration_vjp2 = jax.vjp(
        lambda xx: step_iteration(aux_proj, xx, sigma, omega), xproj
    )
=======
    aux_proj, xproj, d_r, d_c = res
    _, iteration_vjp = jax.vjp(lambda xx: step_iteration(xx, xproj), aux_proj)
    _, iteration_vjp2 = jax.vjp(lambda xx: step_iteration(aux_proj, xx), xproj)
>>>>>>> 2ed3a9e5
    _, equality_vjp = jax.vjp(lambda xx: step_final(xx), aux_proj)

    # Rescale the gradient
    g_scaled = (
        g[0].reshape(g[0].shape[0], g[0].shape[1], 1) * d_c[:, : xproj.shape[1], :]
    )

    # Compute VJP of cotangent with projection before auxiliary
    gg = equality_vjp(
        jnp.concatenate(
            [
                g_scaled,
                jnp.zeros((g[0].shape[0], dim_lifted - g[0].shape[1], 1)),
            ],
            axis=1,
        )
    )[0]
    # Run iteration
    if fpi:
        vjp_iter = jnp.zeros((g[0].shape[0], dim_lifted, 1))
        vjp_iter, _ = jax.lax.scan(
            lambda vjp_iter, _: (iteration_vjp(vjp_iter)[0] + gg, None),
            vjp_iter,
            None,
            length=n_iter_bwd,
        )
    else:

        def Aop(xx):
            return xx - iteration_vjp(xx)[0]

        vjp_iter = jax.scipy.sparse.linalg.bicgstab(Aop, gg, maxiter=n_iter_bwd)[0]
    thevjp = iteration_vjp2(vjp_iter)[0].reshape((g[0].shape[0], g[0].shape[1]))
<<<<<<< HEAD
    return (None, thevjp, None, None, None)
=======
    return (None, None, thevjp, None)
>>>>>>> 2ed3a9e5


_project_general_custom.defvjp(_project_general_fwd, _project_general_bwd)


# Project general variable b
def _project_general_vb(
    step_iteration,
    step_final,
    dim_lifted: int,
<<<<<<< HEAD
    y0: jnp.ndarray,
=======
    d_r: jnp.ndarray,
    d_c: jnp.ndarray,
>>>>>>> 2ed3a9e5
    x: jnp.ndarray,
    b: jnp.ndarray,
    interpolation_value: float = 0,
    sigma: float = 1.0,
    omega: float = 1.7,
    n_iter: int = 0,
) -> jnp.ndarray:
    dim = x.shape[1]
    # First write in lifted formulation
    b_lifted = (
        jnp.concatenate(
            [
                b,
                jnp.zeros(shape=(b.shape[0], dim_lifted - dim, 1)),
            ],
            axis=1,
        )
        * d_r
    )
    y = y0
    y, _ = jax.lax.scan(
        lambda y, _: (
            step_iteration(
                y, x.reshape((x.shape[0], x.shape[1], 1)), b_lifted, sigma, omega
            ),
            None,
        ),
        y,
        None,
        length=n_iter,
    )
    y_aux = y
    # Unscale and reshape the output
    y = (step_final(y, b_lifted)[:, : x.shape[1], :] * d_c[:, : x.shape[1], :]).reshape(
        x.shape
    )
    return interpolation_value * x + (1 - interpolation_value) * y, y_aux


<<<<<<< HEAD
@partial(jax.custom_vjp, nondiff_argnums=[0, 1, 2, 9, 10, 11])
=======
@partial(jax.custom_vjp, nondiff_argnums=[0, 1, 2, 8, 9, 10])
>>>>>>> 2ed3a9e5
def _project_general_vb_custom(
    step_iteration,
    step_final,
    dim_lifted: int,
<<<<<<< HEAD
    y0: jnp.ndarray,
=======
    d_r: jnp.ndarray,
    d_c: jnp.ndarray,
>>>>>>> 2ed3a9e5
    x: jnp.ndarray,
    b: jnp.ndarray,
    interpolation_value: float = 0,
    sigma: float = 1.0,
    omega: float = 1.7,
    n_iter: int = 0,
    n_iter_bwd: int = 5,
    fpi: bool = False,
):
    return _project_general_vb(
        step_iteration,
        step_final,
        dim_lifted,
<<<<<<< HEAD
        y0,
        x,
        b,
        interpolation_value,
        sigma,
        omega,
=======
        d_r,
        d_c,
        x,
        b,
        interpolation_value,
>>>>>>> 2ed3a9e5
        n_iter,
    )


def _project_general_vb_fwd(
    step_iteration,
    step_final,
    dim_lifted: int,
<<<<<<< HEAD
    y0: jnp.ndarray,
=======
    d_r: jnp.ndarray,
    d_c: jnp.ndarray,
>>>>>>> 2ed3a9e5
    x: jnp.ndarray,
    b: jnp.ndarray,
    interpolation_value: float = 0,
    sigma: float = 1.0,
    omega: float = 1.7,
    n_iter: int = 0,
    n_iter_bwd: int = 5,
    fpi: bool = False,
):
    dim = x.shape[1]
    # First write in lifted formulation
    b_lifted = (
        jnp.concatenate(
            [
                b,
                jnp.zeros(shape=(b.shape[0], dim_lifted - dim, 1)),
            ],
            axis=1,
        )
        * d_r
    )
    y, y_aux = _project_general_vb_custom(
        step_iteration,
        step_final,
        dim_lifted,
<<<<<<< HEAD
        y0,
=======
        d_r,
        d_c,
>>>>>>> 2ed3a9e5
        x,
        b,
        interpolation_value,
        sigma,
        omega,
        n_iter,
        n_iter_bwd,
        fpi,
    )
    return (y, y_aux), (
        y_aux,
        x.reshape((x.shape[0], x.shape[1], 1)),
        b_lifted,
<<<<<<< HEAD
        sigma,
        omega,
=======
        d_r,
        d_c,
>>>>>>> 2ed3a9e5
    )


def _project_general_vb_bwd(
    step_iteration, step_final, dim_lifted, n_iter, n_iter_bwd, fpi, res, g
):
<<<<<<< HEAD
    aux_proj, xproj, b_lifted, sigma, omega = res
    _, iteration_vjp = jax.vjp(
        lambda xx: step_iteration(xx, xproj, b_lifted, sigma, omega), aux_proj
    )
=======
    aux_proj, xproj, b_lifted, d_r, d_c = res
    _, iteration_vjp = jax.vjp(lambda xx: step_iteration(xx, xproj, b_lifted), aux_proj)
>>>>>>> 2ed3a9e5
    _, iteration_vjp2 = jax.vjp(
        lambda xx: step_iteration(aux_proj, xx, b_lifted, sigma, omega), xproj
    )
    _, equality_vjp = jax.vjp(lambda xx: step_final(xx, b_lifted), aux_proj)

    # Rescale the gradient
    g_scaled = (
        g[0].reshape(g[0].shape[0], g[0].shape[1], 1) * d_c[:, : xproj.shape[1], :]
    )
    # Compute VJP of cotangent with projection before auxiliary
    gg = equality_vjp(
        jnp.concatenate(
            [
                g_scaled,
                jnp.zeros((g[0].shape[0], dim_lifted - g[0].shape[1], 1)),
            ],
            axis=1,
        )
    )[0]
    # Run iteration
    if fpi:
        vjp_iter = jnp.zeros((g[0].shape[0], dim_lifted, 1))
        vjp_iter, _ = jax.lax.scan(
            lambda vjp_iter, _: (iteration_vjp(vjp_iter)[0] + gg, None),
            vjp_iter,
            None,
            length=n_iter_bwd,
        )
    else:

        def Aop(xx):
            return xx - iteration_vjp(xx)[0]

        vjp_iter = jax.scipy.sparse.linalg.bicgstab(Aop, gg, maxiter=n_iter_bwd)[0]
    thevjp = iteration_vjp2(vjp_iter)[0].reshape((g[0].shape[0], g[0].shape[1]))
<<<<<<< HEAD
    return (None, thevjp, None, None, None, None)
=======
    return (None, None, thevjp, None, None)
>>>>>>> 2ed3a9e5


_project_general_vb_custom.defvjp(_project_general_vb_fwd, _project_general_vb_bwd)

# An interesting take away from this iterative approach
# is that you need to get the active constraints right.
# Once you have the correct active constraints,
# then you can just compute the gradient
# using the VJPs.
# Even more interesting, we might be able to seriously bring
# down the size of the backpropagation iteration,
# by exploiting the fact that we only care about the active
# constraints.
# Concretely, we can ran the back iteration
# for a much smaller size of augment auxiliary variable.
##################
# Regardles of the previous (but leading there), I can
# implement a solution guessing, where I round the
# constraints that appear active.<|MERGE_RESOLUTION|>--- conflicted
+++ resolved
@@ -160,12 +160,7 @@
                     self.lifted_eq_constraint,
                     self.lifted_box_constraint,
                     self.dim,
-<<<<<<< HEAD
-=======
                     self.d_c[:, : self.dim, :],
-                    self.sigma,
-                    self.omega,
->>>>>>> 2ed3a9e5
                 )
                 if self.unroll:
                     self._project = jax.jit(
@@ -174,15 +169,8 @@
                             self.step_iteration,
                             self.step_final,
                             self.dim_lifted,
-<<<<<<< HEAD
-=======
                             self.d_r,
                             self.d_c,
-                            x,
-                            b,
-                            interpolation_value,
-                            n_iter,
->>>>>>> 2ed3a9e5
                         ),
                         static_argnames=["n_iter"],
                     )
@@ -204,12 +192,7 @@
                     self.lifted_eq_constraint,
                     self.lifted_box_constraint,
                     self.dim,
-<<<<<<< HEAD
-=======
                     self.d_c[:, : self.dim, :],
-                    self.sigma,
-                    self.omega,
->>>>>>> 2ed3a9e5
                 )
                 if self.unroll:
                     self._project = jax.jit(
@@ -218,11 +201,8 @@
                             self.step_iteration,
                             self.step_final,
                             self.dim_lifted,
-<<<<<<< HEAD
-=======
                             self.d_r,
                             self.d_c,
->>>>>>> 2ed3a9e5
                         ),
                         static_argnames=["n_iter"],
                     )
@@ -370,12 +350,9 @@
     step_iteration,
     step_final,
     dim_lifted: int,
-<<<<<<< HEAD
-    y0: jnp.ndarray,
-=======
     d_r: jnp.ndarray,
     d_c: jnp.ndarray,
->>>>>>> 2ed3a9e5
+    y0: jnp.ndarray,
     x: jnp.ndarray,
     interpolation_value: float = 0,
     sigma: float = 1.0,
@@ -398,21 +375,14 @@
     return interpolation_value * x + (1 - interpolation_value) * y, y_aux
 
 
-<<<<<<< HEAD
-@partial(jax.custom_vjp, nondiff_argnums=[0, 1, 2, 8, 9, 10])
-=======
-@partial(jax.custom_vjp, nondiff_argnums=[0, 1, 2, 7, 8, 9])
->>>>>>> 2ed3a9e5
+@partial(jax.custom_vjp, nondiff_argnums=[0, 1, 2, 10, 11, 12])
 def _project_general_custom(
     step_iteration,
     step_final,
     dim_lifted: int,
-<<<<<<< HEAD
-    y0: jnp.ndarray,
-=======
     d_r: jnp.ndarray,
     d_c: jnp.ndarray,
->>>>>>> 2ed3a9e5
+    y0: jnp.ndarray,
     x: jnp.ndarray,
     interpolation_value: float = 0,
     sigma: float = 1.0,
@@ -422,19 +392,17 @@
     fpi: bool = False,
 ):
     return _project_general(
-<<<<<<< HEAD
         step_iteration,
         step_final,
         dim_lifted,
+        d_r,
+        d_c,
         y0,
         x,
         interpolation_value,
         sigma,
         omega,
         n_iter,
-=======
-        step_iteration, step_final, dim_lifted, d_r, d_c, x, interpolation_value, n_iter
->>>>>>> 2ed3a9e5
     )
 
 
@@ -442,12 +410,9 @@
     step_iteration,
     step_final,
     dim_lifted: int,
-<<<<<<< HEAD
-    y0: jnp.ndarray,
-=======
     d_r: jnp.ndarray,
     d_c: jnp.ndarray,
->>>>>>> 2ed3a9e5
+    y0: jnp.ndarray,
     x: jnp.ndarray,
     interpolation_value: float = 0,
     sigma: float = 1.0,
@@ -460,12 +425,9 @@
         step_iteration,
         step_final,
         dim_lifted,
-<<<<<<< HEAD
-        y0,
-=======
         d_r,
         d_c,
->>>>>>> 2ed3a9e5
+        y0,
         x,
         interpolation_value,
         sigma,
@@ -474,29 +436,26 @@
         n_iter_bwd,
         fpi,
     )
-<<<<<<< HEAD
-    return (y, y_aux), (y_aux, x.reshape((x.shape[0], x.shape[1], 1)), sigma, omega)
-=======
-    return (y, y_aux), (y_aux, x.reshape((x.shape[0], x.shape[1], 1)), d_r, d_c)
->>>>>>> 2ed3a9e5
+    return (y, y_aux), (
+        y_aux,
+        x.reshape((x.shape[0], x.shape[1], 1)),
+        d_r,
+        d_c,
+        sigma,
+        omega,
+    )
 
 
 def _project_general_bwd(
     step_iteration, step_final, dim_lifted, n_iter, n_iter_bwd, fpi, res, g
 ):
-<<<<<<< HEAD
-    aux_proj, xproj, sigma, omega = res
+    aux_proj, xproj, d_r, d_c, sigma, omega = res
     _, iteration_vjp = jax.vjp(
         lambda xx: step_iteration(xx, xproj, sigma, omega), aux_proj
     )
     _, iteration_vjp2 = jax.vjp(
         lambda xx: step_iteration(aux_proj, xx, sigma, omega), xproj
     )
-=======
-    aux_proj, xproj, d_r, d_c = res
-    _, iteration_vjp = jax.vjp(lambda xx: step_iteration(xx, xproj), aux_proj)
-    _, iteration_vjp2 = jax.vjp(lambda xx: step_iteration(aux_proj, xx), xproj)
->>>>>>> 2ed3a9e5
     _, equality_vjp = jax.vjp(lambda xx: step_final(xx), aux_proj)
 
     # Rescale the gradient
@@ -530,11 +489,7 @@
 
         vjp_iter = jax.scipy.sparse.linalg.bicgstab(Aop, gg, maxiter=n_iter_bwd)[0]
     thevjp = iteration_vjp2(vjp_iter)[0].reshape((g[0].shape[0], g[0].shape[1]))
-<<<<<<< HEAD
-    return (None, thevjp, None, None, None)
-=======
-    return (None, None, thevjp, None)
->>>>>>> 2ed3a9e5
+    return (None, None, None, thevjp, None, None, None)
 
 
 _project_general_custom.defvjp(_project_general_fwd, _project_general_bwd)
@@ -545,12 +500,9 @@
     step_iteration,
     step_final,
     dim_lifted: int,
-<<<<<<< HEAD
-    y0: jnp.ndarray,
-=======
     d_r: jnp.ndarray,
     d_c: jnp.ndarray,
->>>>>>> 2ed3a9e5
+    y0: jnp.ndarray,
     x: jnp.ndarray,
     b: jnp.ndarray,
     interpolation_value: float = 0,
@@ -590,21 +542,14 @@
     return interpolation_value * x + (1 - interpolation_value) * y, y_aux
 
 
-<<<<<<< HEAD
-@partial(jax.custom_vjp, nondiff_argnums=[0, 1, 2, 9, 10, 11])
-=======
-@partial(jax.custom_vjp, nondiff_argnums=[0, 1, 2, 8, 9, 10])
->>>>>>> 2ed3a9e5
+@partial(jax.custom_vjp, nondiff_argnums=[0, 1, 2, 11, 12, 13])
 def _project_general_vb_custom(
     step_iteration,
     step_final,
     dim_lifted: int,
-<<<<<<< HEAD
-    y0: jnp.ndarray,
-=======
     d_r: jnp.ndarray,
     d_c: jnp.ndarray,
->>>>>>> 2ed3a9e5
+    y0: jnp.ndarray,
     x: jnp.ndarray,
     b: jnp.ndarray,
     interpolation_value: float = 0,
@@ -618,20 +563,14 @@
         step_iteration,
         step_final,
         dim_lifted,
-<<<<<<< HEAD
+        d_r,
+        d_c,
         y0,
         x,
         b,
         interpolation_value,
         sigma,
         omega,
-=======
-        d_r,
-        d_c,
-        x,
-        b,
-        interpolation_value,
->>>>>>> 2ed3a9e5
         n_iter,
     )
 
@@ -640,12 +579,9 @@
     step_iteration,
     step_final,
     dim_lifted: int,
-<<<<<<< HEAD
-    y0: jnp.ndarray,
-=======
     d_r: jnp.ndarray,
     d_c: jnp.ndarray,
->>>>>>> 2ed3a9e5
+    y0: jnp.ndarray,
     x: jnp.ndarray,
     b: jnp.ndarray,
     interpolation_value: float = 0,
@@ -671,12 +607,9 @@
         step_iteration,
         step_final,
         dim_lifted,
-<<<<<<< HEAD
-        y0,
-=======
         d_r,
         d_c,
->>>>>>> 2ed3a9e5
+        y0,
         x,
         b,
         interpolation_value,
@@ -690,28 +623,20 @@
         y_aux,
         x.reshape((x.shape[0], x.shape[1], 1)),
         b_lifted,
-<<<<<<< HEAD
+        d_r,
+        d_c,
         sigma,
         omega,
-=======
-        d_r,
-        d_c,
->>>>>>> 2ed3a9e5
     )
 
 
 def _project_general_vb_bwd(
     step_iteration, step_final, dim_lifted, n_iter, n_iter_bwd, fpi, res, g
 ):
-<<<<<<< HEAD
-    aux_proj, xproj, b_lifted, sigma, omega = res
+    aux_proj, xproj, b_lifted, d_r, d_c, sigma, omega = res
     _, iteration_vjp = jax.vjp(
         lambda xx: step_iteration(xx, xproj, b_lifted, sigma, omega), aux_proj
     )
-=======
-    aux_proj, xproj, b_lifted, d_r, d_c = res
-    _, iteration_vjp = jax.vjp(lambda xx: step_iteration(xx, xproj, b_lifted), aux_proj)
->>>>>>> 2ed3a9e5
     _, iteration_vjp2 = jax.vjp(
         lambda xx: step_iteration(aux_proj, xx, b_lifted, sigma, omega), xproj
     )
@@ -747,11 +672,7 @@
 
         vjp_iter = jax.scipy.sparse.linalg.bicgstab(Aop, gg, maxiter=n_iter_bwd)[0]
     thevjp = iteration_vjp2(vjp_iter)[0].reshape((g[0].shape[0], g[0].shape[1]))
-<<<<<<< HEAD
-    return (None, thevjp, None, None, None, None)
-=======
-    return (None, None, thevjp, None, None)
->>>>>>> 2ed3a9e5
+    return (None, None, None, thevjp, None, None, None, None)
 
 
 _project_general_vb_custom.defvjp(_project_general_vb_fwd, _project_general_vb_bwd)
