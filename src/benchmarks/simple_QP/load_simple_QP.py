--- conflicted
+++ resolved
@@ -135,18 +135,9 @@
         if self.shuffle:
             self._perm = self._get_perm()
 
-<<<<<<< HEAD
-    def _advance_rng(self):
-        self.rng_key, self._last_key = jax.random.split(self.rng_key)
-
-    def _get_perm(self):
-        self._advance_rng()
-        perm = jax.random.permutation(self._last_key, len(self.dataset))
-=======
     def _get_perm(self):
         self.rng_key, last_key = jax.random.split(self.rng_key)
         perm = jax.random.permutation(last_key, len(self.dataset))
->>>>>>> 4b65d7ff
         return perm
 
 
@@ -170,8 +161,6 @@
     return loader
 
 
-<<<<<<< HEAD
-=======
 def non_DC3_dataset_setup(
     use_convex,
     problem_seed,
@@ -279,7 +268,6 @@
     return Q, p, A, G, h, X, train_loader, valid_loader, test_loader
 
 
->>>>>>> 4b65d7ff
 def load_data(
     use_DC3_dataset,
     use_convex,
@@ -291,88 +279,7 @@
     rng_key,
     batch_size=2048,
     use_jax_loader=True,
-<<<<<<< HEAD
     penalty=0.0,
-):
-    """Load problem data."""
-    if not use_DC3_dataset:
-        # Choose problem parameters
-        if use_convex:
-            filename = (
-                f"SimpleQP_seed{problem_seed}_var{problem_var}_ineq{problem_nineq}"
-                f"_eq{problem_neq}_examples{problem_examples}.npz"
-            )
-        else:
-            raise NotImplementedError()
-        dataset_path = os.path.join(os.path.dirname(__file__), "datasets", filename)
-
-        QPDataset = SimpleQPDataset(dataset_path)
-        train_loader, valid_loader, test_loader = create_dataloaders(
-            dataset_path, batch_size=batch_size, val_split=0.1, test_split=0.1
-        )
-        Q, p, A, G, h = QPDataset.const
-        p = p[0, :, :]
-        X = QPDataset.X
-    else:
-        # Choose the filename here
-        if use_convex:
-            filename = (
-                f"dc3_random_simple_dataset_var{problem_var}_ineq{problem_nineq}"
-                f"_eq{problem_neq}_ex{problem_examples}"
-            )
-        else:
-            filename = (
-                f"dc3_random_nonconvex_dataset_var{problem_var}_ineq{problem_nineq}"
-                f"_eq{problem_neq}_ex{problem_examples}"
-            )
-        filename_train = filename + "train.npz"
-        dataset_path_train = os.path.join(
-            os.path.dirname(__file__), "datasets", filename_train
-        )
-        filename_valid = filename + "valid.npz"
-        dataset_path_valid = os.path.join(
-            os.path.dirname(__file__), "datasets", filename_valid
-        )
-        filename_test = filename + "test.npz"
-        dataset_path_test = os.path.join(
-            os.path.dirname(__file__), "datasets", filename_test
-        )
-        if not use_jax_loader:
-            train_loader = dc3_dataloader(
-                dataset_path_train, use_convex, batch_size=batch_size
-            )
-            valid_loader = dc3_dataloader(
-                dataset_path_valid, use_convex, batch_size=1024, shuffle=False
-            )
-            test_loader = dc3_dataloader(
-                dataset_path_test, use_convex, batch_size=1024, shuffle=False
-            )
-        else:
-            loader_keys = jax.random.split(rng_key, 3)
-            train_loader = JaxDataLoader(
-                dataset_path_train,
-                use_convex,
-                batch_size=batch_size,
-                rng_key=loader_keys[0],
-            )
-            valid_loader = JaxDataLoader(
-                dataset_path_valid,
-                use_convex,
-                batch_size=1024,
-                shuffle=False,
-                rng_key=loader_keys[1],
-            )
-            test_loader = JaxDataLoader(
-                dataset_path_test,
-                use_convex,
-                batch_size=1024,
-                shuffle=False,
-                rng_key=loader_keys[2],
-            )
-        Q, p, A, G, h = train_loader.dataset.const
-        p = p[0, :, :]
-        X = train_loader.dataset.X
-=======
 ):
     """Load problem data."""
     if not use_DC3_dataset:
@@ -391,7 +298,6 @@
         batch_size=batch_size,
         use_jax_loader=use_jax_loader,
     )
->>>>>>> 4b65d7ff
 
     # Define loss/objective function
     # Predictions is of shape (batch_size, Y_DIM) and Q is of shape (Y_DIM, Y_DIM)
@@ -411,7 +317,6 @@
     # Vectorize the quadratic form computation over the batch dimension
     batched_objective = jax.vmap(objective_function, in_axes=[0])
 
-<<<<<<< HEAD
     def penalty_form(predictions, X):
         eq_cv = jnp.max(
             jnp.abs(
@@ -441,8 +346,6 @@
         else:
             return batched_objective(predictions)
 
-=======
->>>>>>> 4b65d7ff
     return (
         A,
         G,
@@ -452,8 +355,5 @@
         train_loader,
         valid_loader,
         test_loader,
-<<<<<<< HEAD
         batched_loss,
-=======
->>>>>>> 4b65d7ff
     )